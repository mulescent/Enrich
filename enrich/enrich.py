from __future__ import print_function
import argparse
import logging
import json
import config_check
from enrich_error import EnrichError
from experiment import Experiment
from selection import Selection
from seqlib.basic import BasicSeqLib
from seqlib.barcodevariant import BarcodeVariantSeqLib
from seqlib.barcode import BarcodeSeqLib
from seqlib.overlap import OverlapSeqLib

<<<<<<< HEAD
=======
_DRIVER_NAME = "enrich.py"

>>>>>>> ecf3eec6
if __name__ == "__main__":
    parser = argparse.ArgumentParser()
    parser.add_argument("config", help="JSON configuration file")
    parser.add_argument("--log", metavar="file", help="path to log file")
    parser.add_argument("--report-filtered-reads", action="store_true", default=False, dest="report_filtered", help="output filtered reads to log file")
    parser.add_argument("--no-plots", help="don't make plots", dest="plots", action="store_false", default=True)
    args = parser.parse_args()
 
    if args.report_filtered:
        log_level = logging.DEBUG
        if args.log is None:
            raise EnrichError("Cannot report filtered reads without a log file", _DRIVER_NAME)
    else:
        log_level = logging.INFO

    if args.log:
        logging.basicConfig(filename=args.log, level=log_level)

    try:
        config = json.load(open(args.config, "U"))
    except IOError:
        raise EnrichError('Failed to open "%s"' % args.config, _DRIVER_NAME)
    except ValueError:
        raise EnrichError("Improperly formatted .json file", _DRIVER_NAME)

    if config_check.is_experiment(config):
        obj = Experiment(config)
    elif config_check.is_selection(config):
        obj = Selection(config)
    elif config_check.is_seqlib(config):
        obj = globals()[config_check.seqlib_type(config)](config)
    else:
        raise EnrichError("Unrecognized .json config", _DRIVER_NAME)

    if obj.output_base is None:
        raise EnrichError("No output directory set", _DRIVER_NAME)

    obj.calculate()
    obj.write_data()
    if args.plots:
        obj.make_plots()<|MERGE_RESOLUTION|>--- conflicted
+++ resolved
@@ -11,11 +11,8 @@
 from seqlib.barcode import BarcodeSeqLib
 from seqlib.overlap import OverlapSeqLib
 
-<<<<<<< HEAD
-=======
 _DRIVER_NAME = "enrich.py"
 
->>>>>>> ecf3eec6
 if __name__ == "__main__":
     parser = argparse.ArgumentParser()
     parser.add_argument("config", help="JSON configuration file")
