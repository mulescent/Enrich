from __future__ import print_function
import argparse
import logging
import json
import config_check
from enrich_error import EnrichError
from experiment import Experiment
from selection import Selection
from seqlib.basic import BasicSeqLib
from seqlib.barcodevariant import BarcodeVariantSeqLib
from seqlib.barcode import BarcodeSeqLib
from seqlib.overlap import OverlapSeqLib

_DRIVER_NAME = "enrich.py"

if __name__ == "__main__":
    parser = argparse.ArgumentParser()
    parser.add_argument("config", help="JSON configuration file")
    parser.add_argument("--log", metavar="file", help="path to log file")
    parser.add_argument("--report-filtered-reads", action="store_true", default=False, dest="report_filtered", help="output filtered reads to log file")
    parser.add_argument("--no-plots", help="don't make plots", dest="plots", action="store_false", default=True)
    args = parser.parse_args()
 
    if args.report_filtered:
        log_level = logging.DEBUG
        if args.log is None:
            raise EnrichError("Cannot report filtered reads without a log file", _DRIVER_NAME)
    else:
        log_level = logging.INFO

    if args.log:
        logging.basicConfig(filename=args.log, level=log_level)

    try:
        config = json.load(open(args.config, "U"))
    except IOError:
        raise EnrichError('Failed to open "%s"' % args.config, _DRIVER_NAME)
    except ValueError:
        raise EnrichError("Improperly formatted .json file", _DRIVER_NAME)

    if config_check.is_experiment(config):
        obj = Experiment(config)
    elif config_check.is_selection(config):
        obj = Selection(config)
    elif config_check.is_seqlib(config):
        obj = globals()[config_check.seqlib_type(config)](config)
    else:
        raise EnrichError("Unrecognized .json config", _DRIVER_NAME)

    if obj.output_base is None:
        raise EnrichError("No output directory set", _DRIVER_NAME)

    obj.calculate()
    obj.write_data()
    if args.plots:
<<<<<<< HEAD
        obj.make_plots()
=======
        pass
#        obj.make_plots()
    
>>>>>>> 8e16483b
<|MERGE_RESOLUTION|>--- conflicted
+++ resolved
@@ -53,10 +53,5 @@
     obj.calculate()
     obj.write_data()
     if args.plots:
-<<<<<<< HEAD
-        obj.make_plots()
-=======
         pass
 #        obj.make_plots()
-    
->>>>>>> 8e16483b
