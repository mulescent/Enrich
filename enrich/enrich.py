--- conflicted
+++ resolved
@@ -17,26 +17,6 @@
     parser.add_argument("--no-plots", help="don't make plots", dest="plots", action="store_false", default=True)
     args = parser.parse_args()
 
-<<<<<<< HEAD
-    config = json.load(open(args.config, "U"))
-    if config_check.is_experiment(config):
-        obj = Experiment(config)
-    elif config_check.is_selection(config):
-        obj = Selection(config)
-    elif config_check.is_seqlib(config):
-        obj = globals()[config_check.seqlib_type(config)](config)
-    else:
-        raise EnrichError("Unrecognized .json config", "enrich.py")
-
-    if args.log:
-        obj.enable_logging(open(args.log, "w"))
-
-    obj.calculate()
-    obj.save_data(config['output directory'], clear=False)
-    if args.plots:
-        obj.make_plots
-        
-=======
     try:
         config = json.load(open(args.config, "U"))
     except IOError:
@@ -59,6 +39,4 @@
     obj.calculate()
     obj.write_data()
     if args.plots:
-        obj.make_plots()
-    
->>>>>>> d8686228
+        obj.make_plots()